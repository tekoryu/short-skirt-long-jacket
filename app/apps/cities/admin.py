--- conflicted
+++ resolved
@@ -1,11 +1,7 @@
 from django.contrib import admin
-<<<<<<< HEAD
 
 from .mixins import RegionScopedAdminMixin
-from .models import Region, State, IntermediateRegion, ImmediateRegion, Municipality
-=======
 from .models import Region, State, IntermediateRegion, ImmediateRegion, Municipality, MunicipalityLog
->>>>>>> c78d0738
 
 
 @admin.register(Region)
